--- conflicted
+++ resolved
@@ -128,7 +128,6 @@
     with open(filepath, "r") as f:
         trails_data = json.load(f)
 
-<<<<<<< HEAD
         if not isinstance(trails_data, dict):
             raise TypeError(
                 "Expected trails_data to be a dictionary, "
@@ -201,7 +200,6 @@
             ]
         }
     return config
-=======
     if not isinstance(trails_data, dict):
         raise TypeError(
             f"Expected trails_data to be a dictionary, got {type(trails_data).__name__}"
@@ -244,5 +242,4 @@
             trail_circles[circle.label] = circle
 
         circles[trail_task_number] = trail_circles
-    return circles
->>>>>>> 23095936
+    return circles