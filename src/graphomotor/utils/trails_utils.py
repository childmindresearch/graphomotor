--- conflicted
+++ resolved
@@ -1,17 +1,13 @@
 """Utility functions for trails management."""
 
-<<<<<<< HEAD
 from typing import Optional, Tuple
-=======
 from typing import Dict, List
->>>>>>> fdb6b6d6
 
 import pandas as pd
 
 from graphomotor.core import models
 
 
-<<<<<<< HEAD
 def valid_ink_trajectory(
     points: pd.DataFrame,
     start_circle: models.CircleTarget,
@@ -54,7 +50,6 @@
             break
 
     return ink_start_idx, ink_end_idx
-=======
 def segment_lines(
     trail_data: pd.DataFrame,
     trail_id: str,
@@ -121,5 +116,4 @@
                 )
             )
 
-    return segments
->>>>>>> fdb6b6d6
+    return segments